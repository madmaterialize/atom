--- conflicted
+++ resolved
@@ -9,12 +9,9 @@
 module.exports = function () {
   const globPathsToLint = [
     path.join(CONFIG.repositoryRootPath, 'exports', '**', '*.js'),
-<<<<<<< HEAD
     path.join(CONFIG.repositoryRootPath, 'spec', '*.js'),
     path.join(CONFIG.repositoryRootPath, 'spec', 'main-process', '*.js'),
-=======
     path.join(CONFIG.repositoryRootPath, 'script', '**', '*.js'),
->>>>>>> a8593c57
     path.join(CONFIG.repositoryRootPath, 'src', '**', '*.js'),
     path.join(CONFIG.repositoryRootPath, 'static', '*.js')
   ]
