--- conflicted
+++ resolved
@@ -30,17 +30,13 @@
 
     @updateGuide(@editor)
     @editor.on 'editor-path-change', => @updateGuide(@editor)
-<<<<<<< HEAD
     config.on 'update', => @setFontSize(config.editor.fontSize)
+    @editor.on 'before-remove', => @rootView.off('.wrap-guide')
 
   setFontSize: (fontSize) ->
     return if fontSize == @fontSize
     @fontSize = fontSize
     @updateGuide(@editor)
-=======
-    @rootView.on 'font-size-change.wrap-guide', => @updateGuide(@editor)
-    @editor.on 'before-remove', => @rootView.off('.wrap-guide')
->>>>>>> 0bb14426
 
   updateGuide: (editor) ->
     column = @getGuideColumn(editor.getPath(), @defaultColumn)
