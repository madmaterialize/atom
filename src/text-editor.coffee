--- conflicted
+++ resolved
@@ -97,11 +97,7 @@
       softWrapped, @displayBuffer, @selectionsMarkerLayer, buffer, suppressCursorCreation,
       @mini, @placeholderText, lineNumberGutterVisible, largeFileMode, @config,
       @notificationManager, @packageManager, @clipboard, @viewRegistry, @grammarRegistry,
-<<<<<<< HEAD
-      @project, @assert, @applicationDelegate, @pending, grammarName, ignoreInvisibles, @autoHeight, @ignoreScrollPastEnd
-=======
-      @project, @assert, @applicationDelegate
->>>>>>> 920d3480
+      @project, @assert, @applicationDelegate, grammarName, ignoreInvisibles, @autoHeight, @ignoreScrollPastEnd
     } = params
 
     throw new Error("Must pass a config parameter when constructing TextEditors") unless @config?
@@ -120,12 +116,9 @@
     @cursors = []
     @cursorsByMarkerId = new Map
     @selections = []
-<<<<<<< HEAD
     @autoHeight ?= true
     @ignoreScrollPastEnd ?= false
-=======
     @hasTerminatedPendingState = false
->>>>>>> 920d3480
 
     buffer ?= new TextBuffer
     @displayBuffer ?= new DisplayBuffer({
