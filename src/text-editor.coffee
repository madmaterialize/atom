--- conflicted
+++ resolved
@@ -150,7 +150,6 @@
     @showInvisibles ?= true
     @softTabs ?= true
     tabLength ?= 2
-    @backUpBeforeSaving ?= false
     @autoIndent ?= true
     @autoIndentOnPaste ?= true
     @undoGroupingInterval ?= 300
@@ -220,9 +219,6 @@
         when 'nonWordCharacters'
           @nonWordCharacters = value
 
-        when 'backUpBeforeSaving'
-          @backUpBeforeSaving = value
-
         when 'scrollSensitivity'
           @scrollSensitivity = value
 
@@ -851,27 +847,17 @@
   Section: File Operations
   ###
 
-  doesBackUpBeforeSaving: -> @backUpBeforeSaving
-
   # Essential: Saves the editor's text buffer.
   #
   # See {TextBuffer::save} for more details.
-<<<<<<< HEAD
-  save: -> @buffer.save(backup: @backUpBeforeSaving)
-=======
   save: -> @buffer.save()
->>>>>>> 2b3adaea
 
   # Essential: Saves the editor's text buffer as the given path.
   #
   # See {TextBuffer::saveAs} for more details.
   #
   # * `filePath` A {String} path.
-<<<<<<< HEAD
-  saveAs: (filePath) -> @buffer.saveAs(filePath, backup: @backUpBeforeSaving)
-=======
   saveAs: (filePath) -> @buffer.saveAs(filePath)
->>>>>>> 2b3adaea
 
   # Determine whether the user should be prompted to save before closing
   # this editor.
