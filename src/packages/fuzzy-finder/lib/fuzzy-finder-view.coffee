--- conflicted
+++ resolved
@@ -60,11 +60,7 @@
           typeClass = 'text-name'
 
         @span fs.base(path), class: "file label #{typeClass}"
-<<<<<<< HEAD
-        if folder = fs.directory(project.relativize(path))
-=======
         if folder = project.relativize(fs.directory(path))
->>>>>>> 3cfbbc5d
           @span " - #{folder}/", class: 'directory'
 
   openPath: (path) ->
@@ -150,7 +146,6 @@
             path.indexOf(options.filter) >= 0
         else
           @projectPaths
-
       @setArray(listedItems)
       options.done(listedItems) if options.done?
     else
