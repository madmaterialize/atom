RootView = require 'root-view'
FuzzyFinder = require 'fuzzy-finder/lib/fuzzy-finder-view'
LoadPathsTask = require 'fuzzy-finder/lib/load-paths-task'
_ = require 'underscore'
$ = require 'jquery'
{$$} = require 'space-pen'
fs = require 'fs-utils'

describe 'FuzzyFinder', ->
  [finderView] = []

  beforeEach ->
    window.rootView = new RootView
    rootView.open('sample.js')
    rootView.enableKeymap()
    finderView = atom.activatePackage("fuzzy-finder").mainModule.createView()

  describe "file-finder behavior", ->
    describe "toggling", ->
      describe "when the root view's project has a path", ->
        it "shows the FuzzyFinder or hides it and returns focus to the active editor if it already showing", ->
          rootView.attachToDom()
          expect(rootView.find('.fuzzy-finder')).not.toExist()
          rootView.getActiveView().splitRight()
          [editor1, editor2] = rootView.getEditors()

          expect(rootView.find('.fuzzy-finder')).not.toExist()
          rootView.trigger 'fuzzy-finder:toggle-file-finder'
          expect(rootView.find('.fuzzy-finder')).toExist()
          expect(finderView.miniEditor.isFocused).toBeTruthy()
          expect(editor1.isFocused).toBeFalsy()
          expect(editor2.isFocused).toBeFalsy()
          finderView.miniEditor.insertText('this should not show up next time we toggle')

          rootView.trigger 'fuzzy-finder:toggle-file-finder'
          expect(editor1.isFocused).toBeFalsy()
          expect(editor2.isFocused).toBeTruthy()
          expect(rootView.find('.fuzzy-finder')).not.toExist()

          rootView.trigger 'fuzzy-finder:toggle-file-finder'
          expect(finderView.miniEditor.getText()).toBe ''

        it "shows all relative file paths for the current project and selects the first", ->
          rootView.attachToDom()
          finderView.maxItems = Infinity
          rootView.trigger 'fuzzy-finder:toggle-file-finder'
          paths = null
          expect(finderView.find(".loading")).toBeVisible()
          expect(finderView.find(".loading")).toHaveText "Indexing..."

          waitsFor "all project paths to load", 5000, ->
            unless finderView.reloadProjectPaths
              paths = finderView.projectPaths
              true

          runs ->
            expect(finderView.list.children('li').length).toBe paths.length
            for path in paths
              expect(finderView.list.find("li:contains(#{fs.base(path)})")).toExist()
            expect(finderView.list.children().first()).toHaveClass 'selected'
            expect(finderView.find(".loading")).not.toBeVisible()

      describe "when root view's project has no path", ->
        beforeEach ->
          project.setPath(null)

        it "does not open the FuzzyFinder", ->
          expect(rootView.find('.fuzzy-finder')).not.toExist()
          rootView.trigger 'fuzzy-finder:toggle-file-finder'
          expect(rootView.find('.fuzzy-finder')).not.toExist()

    describe "when a path selection is confirmed", ->
      it "opens the file associated with that path in the editor", ->
        rootView.attachToDom()
        editor1 = rootView.getActiveView()
        editor2 = editor1.splitRight()
        expect(rootView.getActiveView()).toBe editor2
        rootView.trigger 'fuzzy-finder:toggle-file-finder'

        expectedPath = project.resolve('dir/a')
        finderView.confirmed(expectedPath)

        expect(finderView.hasParent()).toBeFalsy()
        expect(editor1.getPath()).not.toBe expectedPath
        expect(editor2.getPath()).toBe expectedPath
        expect(editor2.isFocused).toBeTruthy()

      describe "when the selected path isn't a file that exists", ->
        it "leaves the the tree view open, doesn't open the path in the editor, and displays an error", ->
          rootView.attachToDom()
          path = rootView.getActiveView().getPath()
          rootView.trigger 'fuzzy-finder:toggle-file-finder'
          finderView.confirmed('dir/this/is/not/a/file.txt')
          expect(finderView.hasParent()).toBeTruthy()
          expect(rootView.getActiveView().getPath()).toBe path
          expect(finderView.find('.error').text().length).toBeGreaterThan 0
          advanceClock(2000)
          expect(finderView.find('.error').text().length).toBe 0

  describe "buffer-finder behavior", ->
    describe "toggling", ->
      describe "when there are pane items with paths", ->
        beforeEach ->
          rootView.open('sample.txt')

        it "shows the FuzzyFinder if it isn't showing, or hides it and returns focus to the active editor", ->
          rootView.attachToDom()
          expect(rootView.find('.fuzzy-finder')).not.toExist()
          rootView.getActiveView().splitRight()
          [editor1, editor2] = rootView.getEditors()

          rootView.trigger 'fuzzy-finder:toggle-buffer-finder'
          expect(rootView.find('.fuzzy-finder')).toExist()
          expect(rootView.find('.fuzzy-finder input:focus')).toExist()
          finderView.miniEditor.insertText('this should not show up next time we toggle')

          rootView.trigger 'fuzzy-finder:toggle-buffer-finder'
          expect(editor1.isFocused).toBeFalsy()
          expect(editor2.isFocused).toBeTruthy()
          expect(rootView.find('.fuzzy-finder')).not.toExist()

          rootView.trigger 'fuzzy-finder:toggle-buffer-finder'
          expect(finderView.miniEditor.getText()).toBe ''

        it "lists the paths of the current items, sorted by most recently opened but with the current item last", ->
          rootView.attachToDom()
          rootView.open 'sample-with-tabs.coffee'
          rootView.trigger 'fuzzy-finder:toggle-buffer-finder'
          expect(_.pluck(finderView.list.children('li'), 'outerText')).toEqual ['sample.txt', 'sample.js', 'sample-with-tabs.coffee']
          rootView.trigger 'fuzzy-finder:toggle-buffer-finder'

          rootView.open 'sample.txt'
          rootView.trigger 'fuzzy-finder:toggle-buffer-finder'

          expect(_.pluck(finderView.list.children('li'), 'outerText')).toEqual ['sample-with-tabs.coffee', 'sample.js', 'sample.txt']
          expect(finderView.list.children().first()).toHaveClass 'selected'

        it "serializes the list of paths and their last opened time", ->
          rootView.open 'sample-with-tabs.coffee'
          rootView.trigger 'fuzzy-finder:toggle-buffer-finder'
          rootView.open 'sample.js'
          rootView.trigger 'fuzzy-finder:toggle-buffer-finder'
          rootView.open()

          atom.deactivatePackage('fuzzy-finder')
          states = _.map atom.getPackageState('fuzzy-finder'), (path, time) -> [ path, time ]
          expect(states.length).toBe 3
          states = _.sortBy states, (path, time) -> -time

          paths = [ 'sample-with-tabs.coffee', 'sample.txt', 'sample.js' ]

          for [time, path] in states
            expect(_.last path.split '/').toBe paths.shift()
            expect(time).toBeGreaterThan 50000

      describe "when there are only panes with anonymous items", ->
        it "does not open", ->
          rootView.getActivePane().remove()
          rootView.open()
          rootView.trigger 'fuzzy-finder:toggle-buffer-finder'
          expect(rootView.find('.fuzzy-finder')).not.toExist()

      describe "when there are no pane items", ->
        it "does not open", ->
          rootView.getActivePane().remove()
          rootView.trigger 'fuzzy-finder:toggle-buffer-finder'
          expect(rootView.find('.fuzzy-finder')).not.toExist()

      describe "when multiple sessions are opened on the same path", ->
        it "does not display duplicates for that path in the list", ->
          rootView.open 'sample.js'
          rootView.getActivePane().splitRight()
          rootView.trigger 'fuzzy-finder:toggle-buffer-finder'
          expect(_.pluck(finderView.list.children('li'), 'outerText')).toEqual ['sample.js']

    describe "when a path selection is confirmed", ->
      [editor1, editor2] = []

      beforeEach ->
        rootView.attachToDom()
        editor1 = rootView.getActiveView()
        editor2 = editor1.splitRight()
        expect(rootView.getActiveView()).toBe editor2
        rootView.open('sample.txt')
        editor2.trigger 'pane:show-previous-item'
        rootView.trigger 'fuzzy-finder:toggle-buffer-finder'

      describe "when the active pane has an item for the selected path", ->
        it "switches to the item for the selected path", ->
          expectedPath = project.resolve('sample.txt')
          finderView.confirmed(expectedPath)

          expect(finderView.hasParent()).toBeFalsy()
          expect(editor1.getPath()).not.toBe expectedPath
          expect(editor2.getPath()).toBe expectedPath
          expect(editor2.isFocused).toBeTruthy()

      describe "when the active pane does not have an item for the selected path", ->
        it "adds a new item to the active pane for the selcted path", ->
          rootView.trigger 'fuzzy-finder:toggle-buffer-finder'
          editor1.focus()
          rootView.trigger 'fuzzy-finder:toggle-buffer-finder'

          expect(rootView.getActiveView()).toBe editor1

          expectedPath = project.resolve('sample.txt')
          finderView.confirmed(expectedPath)

          expect(finderView.hasParent()).toBeFalsy()
          expect(editor1.getPath()).toBe expectedPath
          expect(editor1.isFocused).toBeTruthy()

  describe "git-status-finder behavior", ->
    [originalText, originalPath, newPath] = []

    beforeEach ->
      editor = rootView.getActiveView()
      originalText = editor.getText()
      originalPath = editor.getPath()
      fs.write(originalPath, 'making a change for the better')
      git.getPathStatus(originalPath)

      newPath = project.resolve('newsample.js')
      fs.write(newPath, '')
      git.getPathStatus(newPath)

    afterEach ->
      fs.write(originalPath, originalText)
      fs.remove(newPath) if fs.exists(newPath)

    it "displays all new and modified paths", ->
      expect(rootView.find('.fuzzy-finder')).not.toExist()
      rootView.trigger 'fuzzy-finder:toggle-git-status-finder'
      expect(rootView.find('.fuzzy-finder')).toExist()

      expect(finderView.find('.file').length).toBe 2

      expect(finderView.find('.status.modified').length).toBe 1
      expect(finderView.find('.status.new').length).toBe 1

  describe "common behavior between file and buffer finder", ->
    describe "when the fuzzy finder is cancelled", ->
      describe "when an editor is open", ->
        it "detaches the finder and focuses the previously focused element", ->
          rootView.attachToDom()
          activeEditor = rootView.getActiveView()
          activeEditor.focus()

          rootView.trigger 'fuzzy-finder:toggle-file-finder'
          expect(finderView.hasParent()).toBeTruthy()
          expect(activeEditor.isFocused).toBeFalsy()
          expect(finderView.miniEditor.isFocused).toBeTruthy()

          finderView.cancel()

          expect(finderView.hasParent()).toBeFalsy()
          expect(activeEditor.isFocused).toBeTruthy()
          expect(finderView.miniEditor.isFocused).toBeFalsy()

      describe "when no editors are open", ->
        it "detaches the finder and focuses the previously focused element", ->
          rootView.attachToDom()
          rootView.getActivePane().remove()

          inputView = $$ -> @input()
          rootView.append(inputView)
          inputView.focus()

          rootView.trigger 'fuzzy-finder:toggle-file-finder'
          expect(finderView.hasParent()).toBeTruthy()
          expect(finderView.miniEditor.isFocused).toBeTruthy()

          finderView.cancel()

          expect(finderView.hasParent()).toBeFalsy()
          expect(document.activeElement).toBe inputView[0]
          expect(finderView.miniEditor.isFocused).toBeFalsy()

  describe "cached file paths", ->
    it "caches file paths after first time", ->
      spyOn(LoadPathsTask.prototype, "start").andCallThrough()
      rootView.trigger 'fuzzy-finder:toggle-file-finder'

      waitsFor ->
        finderView.list.children('li').length > 0

      runs ->
        expect(finderView.loadPathsTask.start).toHaveBeenCalled()
        finderView.loadPathsTask.start.reset()
        rootView.trigger 'fuzzy-finder:toggle-file-finder'
        rootView.trigger 'fuzzy-finder:toggle-file-finder'

      waitsFor ->
        finderView.list.children('li').length > 0

      runs ->
        expect(finderView.loadPathsTask.start).not.toHaveBeenCalled()

    it "doesn't cache buffer paths", ->
      spyOn(project, "getEditSessions").andCallThrough()
      rootView.trigger 'fuzzy-finder:toggle-buffer-finder'

      waitsFor ->
        finderView.list.children('li').length > 0

      runs ->
        expect(project.getEditSessions).toHaveBeenCalled()
        project.getEditSessions.reset()
        rootView.trigger 'fuzzy-finder:toggle-buffer-finder'
        rootView.trigger 'fuzzy-finder:toggle-buffer-finder'

      waitsFor ->
        finderView.list.children('li').length > 0

      runs ->
        expect(project.getEditSessions).toHaveBeenCalled()

    it "busts the cache when the window gains focus", ->
      spyOn(LoadPathsTask.prototype, "start").andCallThrough()
      rootView.trigger 'fuzzy-finder:toggle-file-finder'

      waitsFor ->
        finderView.list.children('li').length > 0

      runs ->
        expect(finderView.loadPathsTask.start).toHaveBeenCalled()
        finderView.loadPathsTask.start.reset()
        $(window).trigger 'focus'
        rootView.trigger 'fuzzy-finder:toggle-file-finder'
        rootView.trigger 'fuzzy-finder:toggle-file-finder'
        expect(finderView.loadPathsTask.start).toHaveBeenCalled()

  describe "path ignoring", ->
    it "ignores paths that match entries in config.fuzzyFinder.ignoredNames", ->
      config.set("fuzzyFinder.ignoredNames", ["tree-view.js"])
      rootView.trigger 'fuzzy-finder:toggle-file-finder'
      finderView.maxItems = Infinity

      waitsFor ->
        finderView.list.children('li').length > 0

      runs ->
        expect(finderView.list.find("li:contains(tree-view.js)")).not.toExist()

  describe "fuzzy find by content under cursor", ->
    editor = null

    beforeEach ->
      editor = rootView.getActiveView()
      rootView.attachToDom()

    it "opens the fuzzy finder window when there are multiple matches", ->
      editor.setText("sample")
      rootView.trigger 'fuzzy-finder:find-under-cursor'

      waitsFor ->
        finderView.list.children('li').length > 0

      runs ->
        expect(finderView).toBeVisible()
        expect(rootView.find('.fuzzy-finder input:focus')).toExist()

    it "opens a file directly when there is a single match", ->
      editor.setText("sample.txt")
      rootView.trigger 'fuzzy-finder:find-under-cursor'

      openedPath = null
      spyOn(rootView, "open").andCallFake (path) ->
        openedPath = path

      waitsFor ->
        openedPath != null

      runs ->
        expect(finderView).not.toBeVisible()
<<<<<<< HEAD
        expect(openedPath).toBe "#{project.getPath()}/sample.txt"
=======
        expect(openedPath).toBe project.resolve("sample.txt")
>>>>>>> 3cfbbc5d

    it "displays an error when the word under the cursor doesn't match any files", ->
      editor.setText("moogoogaipan")
      editor.setCursorBufferPosition([0,5])

      rootView.trigger 'fuzzy-finder:find-under-cursor'

      waitsFor ->
        finderView.is(':visible')

      runs ->
        expect(finderView.find('.error').text().length).toBeGreaterThan 0

    it "displays error when there is no word under the cursor", ->
      editor.setText("&&&&&&&&&&&&&&& sample")
      editor.setCursorBufferPosition([0,5])

      rootView.trigger 'fuzzy-finder:find-under-cursor'

      waitsFor ->
        finderView.is(':visible')

      runs ->
        expect(finderView.find('.error').text().length).toBeGreaterThan 0

  describe "opening a path into a split", ->
    it "opens the path by splitting the active editor left", ->
      expect(rootView.getPanes().length).toBe 1
      pane = rootView.getActivePane()
      spyOn(pane, "splitLeft").andCallThrough()

      rootView.trigger 'fuzzy-finder:toggle-buffer-finder'
      path = finderView.getSelectedElement()
      finderView.miniEditor.trigger 'pane:split-left'

      expect(rootView.getPanes().length).toBe 2
      expect(pane.splitLeft).toHaveBeenCalled()
      expect(rootView.getActiveView().getPath()).toBe project.resolve(path)

    it "opens the path by splitting the active editor right", ->
      expect(rootView.getPanes().length).toBe 1
      pane = rootView.getActivePane()
      spyOn(pane, "splitRight").andCallThrough()

      rootView.trigger 'fuzzy-finder:toggle-buffer-finder'
      path = finderView.getSelectedElement()
      finderView.miniEditor.trigger 'pane:split-right'

      expect(rootView.getPanes().length).toBe 2
      expect(pane.splitRight).toHaveBeenCalled()
      expect(rootView.getActiveView().getPath()).toBe project.resolve(path)

    it "opens the path by splitting the active editor up", ->
      expect(rootView.getPanes().length).toBe 1
      pane = rootView.getActivePane()
      spyOn(pane, "splitUp").andCallThrough()

      rootView.trigger 'fuzzy-finder:toggle-buffer-finder'
      path = finderView.getSelectedElement()
      finderView.miniEditor.trigger 'pane:split-up'

      expect(rootView.getPanes().length).toBe 2
      expect(pane.splitUp).toHaveBeenCalled()
      expect(rootView.getActiveView().getPath()).toBe project.resolve(path)

    it "opens the path by splitting the active editor down", ->
      expect(rootView.getPanes().length).toBe 1
      pane = rootView.getActivePane()
      spyOn(pane, "splitDown").andCallThrough()

      rootView.trigger 'fuzzy-finder:toggle-buffer-finder'
      path = finderView.getSelectedElement()
      finderView.miniEditor.trigger 'pane:split-down'

      expect(rootView.getPanes().length).toBe 2
      expect(pane.splitDown).toHaveBeenCalled()
      expect(rootView.getActiveView().getPath()).toBe project.resolve(path)

  describe "git status decorations", ->
    [originalText, originalPath, editor, newPath] = []

    beforeEach ->
      editor = rootView.getActiveView()
      originalText = editor.getText()
      originalPath = editor.getPath()
      newPath = project.resolve('newsample.js')
      fs.write(newPath, '')

    afterEach ->
      fs.write(originalPath, originalText)
      fs.remove(newPath) if fs.exists(newPath)

    describe "when a modified file is shown in the list", ->
      it "displays the modified icon", ->
        editor.setText('modified')
        editor.activeEditSession.save()
        git.getPathStatus(editor.getPath())

        rootView.trigger 'fuzzy-finder:toggle-buffer-finder'
        expect(finderView.find('.status.modified').length).toBe 1
        expect(finderView.find('.status.modified').closest('li').find('.file').text()).toBe 'sample.js'


    describe "when a new file is shown in the list", ->
      it "displays the new icon", ->
        rootView.open('newsample.js')
        git.getPathStatus(editor.getPath())

        rootView.trigger 'fuzzy-finder:toggle-buffer-finder'
        expect(finderView.find('.status.new').length).toBe 1
        expect(finderView.find('.status.new').closest('li').find('.file').text()).toBe 'newsample.js'<|MERGE_RESOLUTION|>--- conflicted
+++ resolved
@@ -373,11 +373,7 @@
 
       runs ->
         expect(finderView).not.toBeVisible()
-<<<<<<< HEAD
-        expect(openedPath).toBe "#{project.getPath()}/sample.txt"
-=======
         expect(openedPath).toBe project.resolve("sample.txt")
->>>>>>> 3cfbbc5d
 
     it "displays an error when the word under the cursor doesn't match any files", ->
       editor.setText("moogoogaipan")
