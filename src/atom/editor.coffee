--- conflicted
+++ resolved
@@ -3,12 +3,9 @@
 Point = require 'point'
 Cursor = require 'cursor'
 Selection = require 'selection'
-<<<<<<< HEAD
 Highlighter = require 'highlighter'
-
-=======
 Range = require 'range'
->>>>>>> 1e6d4c61
+
 $ = require 'jquery'
 $$ = require 'template/builder'
 _ = require 'underscore'
