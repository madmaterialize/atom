crypto = require 'crypto'
path = require 'path'
ipc = require 'ipc'

_ = require 'underscore-plus'
{deprecate} = require 'grim'
{CompositeDisposable, Disposable, Emitter} = require 'event-kit'
fs = require 'fs-plus'
{mapSourcePosition} = require 'source-map-support'
Model = require './model'
WindowEventHandler = require './window-event-handler'
StylesElement = require './styles-element'
<<<<<<< HEAD
StateStore = require './state-store'
{getWindowLoadSettings} = require './window-load-settings-helpers'
=======
StorageFolder = require './storage-folder'
{getWindowLoadSettings, setWindowLoadSettings} = require './window-load-settings-helpers'
>>>>>>> 99a7158d
registerDefaultCommands = require './register-default-commands'

DeserializerManager = require './deserializer-manager'
ViewRegistry = require './view-registry'
NotificationManager = require './notification-manager'
Config = require './config'
KeymapManager = require './keymap-extensions'
TooltipManager = require './tooltip-manager'
CommandRegistry = require './command-registry'
GrammarRegistry = require './grammar-registry'
StyleManager = require './style-manager'
PackageManager = require './package-manager'
ThemeManager = require './theme-manager'
MenuManager = require './menu-manager'
ContextMenuManager = require './context-menu-manager'
CommandInstaller = require './command-installer'
Clipboard = require './clipboard'
Project = require './project'
Workspace = require './workspace'
PanelContainer = require './panel-container'
Panel = require './panel'
PaneContainer = require './pane-container'
PaneAxis = require './pane-axis'
Pane = require './pane'
Project = require './project'
TextEditor = require './text-editor'
TextBuffer = require 'text-buffer'
Gutter = require './gutter'

WorkspaceElement = require './workspace-element'
PanelContainerElement = require './panel-container-element'
PanelElement = require './panel-element'
PaneContainerElement = require './pane-container-element'
PaneAxisElement = require './pane-axis-element'
PaneElement = require './pane-element'
TextEditorElement = require './text-editor-element'
{createGutterView} = require './gutter-component-helpers'

# Essential: Atom global for dealing with packages, themes, menus, and the window.
#
# An instance of this class is always available as the `atom` global.
module.exports =
class AtomEnvironment extends Model
  @version: 1  # Increment this when the serialization format changes

  lastUncaughtError: null

  ###
  Section: Properties
  ###

  # Public: A {CommandRegistry} instance
  commands: null

  # Public: A {Config} instance
  config: null

  # Public: A {Clipboard} instance
  clipboard: null

  # Public: A {ContextMenuManager} instance
  contextMenu: null

  # Public: A {MenuManager} instance
  menu: null

  # Public: A {KeymapManager} instance
  keymaps: null

  # Public: A {TooltipManager} instance
  tooltips: null

  # Public: A {NotificationManager} instance
  notifications: null

  # Public: A {Project} instance
  project: null

  # Public: A {GrammarRegistry} instance
  grammars: null

  # Public: A {PackageManager} instance
  packages: null

  # Public: A {ThemeManager} instance
  themes: null

  # Public: A {StyleManager} instance
  styles: null

  # Public: A {DeserializerManager} instance
  deserializers: null

  # Public: A {ViewRegistry} instance
  views: null

  # Public: A {Workspace} instance
  workspace: null

  saveStateDebounceInterval: 1000

  ###
  Section: Construction and Destruction
  ###

  # Call .loadOrCreate instead
  constructor: (params={}) ->
    {@blobStore, @applicationDelegate, @window, @document, configDirPath, @enablePersistence, onlyLoadBaseStyleSheets} = params

    @loadTime = null
    {devMode, safeMode, resourcePath} = @getLoadSettings()

    @emitter = new Emitter
    @disposables = new CompositeDisposable

    @stateStore = new StateStore('AtomEnvironments', 1)

    @deserializers = new DeserializerManager(this)
    @deserializeTimings = {}

    @views = new ViewRegistry(this)

    @notifications = new NotificationManager

    @config = new Config({configDirPath, resourcePath, notificationManager: @notifications, @enablePersistence})
    @setConfigSchema()

    @keymaps = new KeymapManager({configDirPath, resourcePath, notificationManager: @notifications})

    @tooltips = new TooltipManager(keymapManager: @keymaps)

    @commands = new CommandRegistry
    @commands.attach(@window)

    @grammars = new GrammarRegistry({@config})

    @styles = new StyleManager({configDirPath})

    @packages = new PackageManager({
      devMode, configDirPath, resourcePath, safeMode, @config, styleManager: @styles,
      commandRegistry: @commands, keymapManager: @keymaps, notificationManager: @notifications,
      grammarRegistry: @grammars, deserializerManager: @deserializers, viewRegistry: @views
    })

    @themes = new ThemeManager({
      packageManager: @packages, configDirPath, resourcePath, safeMode, @config,
      styleManager: @styles, notificationManager: @notifications, viewRegistry: @views
    })

    @menu = new MenuManager({resourcePath, keymapManager: @keymaps, packageManager: @packages})

    @contextMenu = new ContextMenuManager({resourcePath, devMode, keymapManager: @keymaps})

    @packages.setMenuManager(@menu)
    @packages.setContextMenuManager(@contextMenu)
    @packages.setThemeManager(@themes)

    @clipboard = new Clipboard()

    @project = new Project({notificationManager: @notifications, packageManager: @packages, @config})

    @commandInstaller = new CommandInstaller(@getVersion(), @applicationDelegate)

    @workspace = new Workspace({
      @config, @project, packageManager: @packages, grammarRegistry: @grammars, deserializerManager: @deserializers,
      notificationManager: @notifications, @applicationDelegate, @clipboard, viewRegistry: @views, assert: @assert.bind(this)
    })
    @themes.workspace = @workspace

    @config.load()

    @themes.loadBaseStylesheets()
    @initialStyleElements = @styles.getSnapshot()
    @themes.initialLoadComplete = true if onlyLoadBaseStyleSheets
    @setBodyPlatformClass()

    @stylesElement = @styles.buildStylesElement()
    @document.head.appendChild(@stylesElement)

    @applicationDelegate.disablePinchToZoom()

    @keymaps.subscribeToFileReadFailure()
    @keymaps.loadBundledKeymaps()

    @registerDefaultCommands()
    @registerDefaultOpeners()
    @registerDefaultDeserializers()
    @registerDefaultViewProviders()

    @installUncaughtErrorHandler()
    @attachSaveStateListeners()
    @installWindowEventHandler()

    @observeAutoHideMenuBar()

    checkPortableHomeWritable = ->
      responseChannel = "check-portable-home-writable-response"
      ipc.on responseChannel, (response) ->
        ipc.removeAllListeners(responseChannel)
        atom.notifications.addWarning("#{response.message.replace(/([\\\.+\\-_#!])/g, '\\$1')}") if not response.writable
      ipc.send('check-portable-home-writable', responseChannel)

    checkPortableHomeWritable()

  attachSaveStateListeners: ->
    debouncedSaveState = _.debounce((=> @saveState()), @saveStateDebounceInterval)
    @document.addEventListener('mousedown', debouncedSaveState, true)
    @document.addEventListener('keydown', debouncedSaveState, true)
    @disposables.add new Disposable =>
      @document.removeEventListener('mousedown', debouncedSaveState, true)
      @document.removeEventListener('keydown', debouncedSaveState, true)

  setConfigSchema: ->
    @config.setSchema null, {type: 'object', properties: _.clone(require('./config-schema'))}

  registerDefaultDeserializers: ->
    @deserializers.add(Workspace)
    @deserializers.add(PaneContainer)
    @deserializers.add(PaneAxis)
    @deserializers.add(Pane)
    @deserializers.add(Project)
    @deserializers.add(TextEditor)
    @deserializers.add(TextBuffer)

  registerDefaultCommands: ->
    registerDefaultCommands({commandRegistry: @commands, @config, @commandInstaller})

  registerDefaultViewProviders: ->
    @views.addViewProvider Workspace, (model, env) ->
      new WorkspaceElement().initialize(model, env)
    @views.addViewProvider PanelContainer, (model, env) ->
      new PanelContainerElement().initialize(model, env)
    @views.addViewProvider Panel, (model, env) ->
      new PanelElement().initialize(model, env)
    @views.addViewProvider PaneContainer, (model, env) ->
      new PaneContainerElement().initialize(model, env)
    @views.addViewProvider PaneAxis, (model, env) ->
      new PaneAxisElement().initialize(model, env)
    @views.addViewProvider Pane, (model, env) ->
      new PaneElement().initialize(model, env)
    @views.addViewProvider TextEditor, (model, env) ->
      new TextEditorElement().initialize(model, env)
    @views.addViewProvider(Gutter, createGutterView)

  registerDefaultOpeners: ->
    @workspace.addOpener (uri) =>
      switch uri
        when 'atom://.atom/stylesheet'
          @workspace.open(@styles.getUserStyleSheetPath())
        when 'atom://.atom/keymap'
          @workspace.open(@keymaps.getUserKeymapPath())
        when 'atom://.atom/config'
          @workspace.open(@config.getUserConfigPath())
        when 'atom://.atom/init-script'
          @workspace.open(@getUserInitScriptPath())

  registerDefaultTargetForKeymaps: ->
    @keymaps.defaultTarget = @views.getView(@workspace)

  observeAutoHideMenuBar: ->
    @disposables.add @config.onDidChange 'core.autoHideMenuBar', ({newValue}) =>
      @setAutoHideMenuBar(newValue)
    @setAutoHideMenuBar(true) if @config.get('core.autoHideMenuBar')

  reset: ->
    @deserializers.clear()
    @registerDefaultDeserializers()

    @config.clear()
    @setConfigSchema()

    @keymaps.clear()
    @keymaps.loadBundledKeymaps()

    @commands.clear()
    @registerDefaultCommands()

    @styles.restoreSnapshot(@initialStyleElements)

    @menu.clear()

    @clipboard.reset()

    @notifications.clear()

    @contextMenu.clear()

    @packages.reset()

    @workspace.reset(@packages)
    @registerDefaultOpeners()

    @project.reset(@packages)

    @workspace.subscribeToEvents()

    @grammars.clear()

    @views.clear()
    @registerDefaultViewProviders()

  destroy: ->
    return if not @project

    @disposables.dispose()
    @workspace?.destroy()
    @workspace = null
    @themes.workspace = null
    @project?.destroy()
    @project = null
    @commands.clear()
    @stylesElement.remove()
    @config.unobserveUserConfig()

    @uninstallWindowEventHandler()

  ###
  Section: Event Subscription
  ###

  # Extended: Invoke the given callback whenever {::beep} is called.
  #
  # * `callback` {Function} to be called whenever {::beep} is called.
  #
  # Returns a {Disposable} on which `.dispose()` can be called to unsubscribe.
  onDidBeep: (callback) ->
    @emitter.on 'did-beep', callback

  # Extended: Invoke the given callback when there is an unhandled error, but
  # before the devtools pop open
  #
  # * `callback` {Function} to be called whenever there is an unhandled error
  #   * `event` {Object}
  #     * `originalError` {Object} the original error object
  #     * `message` {String} the original error object
  #     * `url` {String} Url to the file where the error originated.
  #     * `line` {Number}
  #     * `column` {Number}
  #     * `preventDefault` {Function} call this to avoid popping up the dev tools.
  #
  # Returns a {Disposable} on which `.dispose()` can be called to unsubscribe.
  onWillThrowError: (callback) ->
    @emitter.on 'will-throw-error', callback

  # Extended: Invoke the given callback whenever there is an unhandled error.
  #
  # * `callback` {Function} to be called whenever there is an unhandled error
  #   * `event` {Object}
  #     * `originalError` {Object} the original error object
  #     * `message` {String} the original error object
  #     * `url` {String} Url to the file where the error originated.
  #     * `line` {Number}
  #     * `column` {Number}
  #
  # Returns a {Disposable} on which `.dispose()` can be called to unsubscribe.
  onDidThrowError: (callback) ->
    @emitter.on 'did-throw-error', callback

  # TODO: Make this part of the public API. We should make onDidThrowError
  # match the interface by only yielding an exception object to the handler
  # and deprecating the old behavior.
  onDidFailAssertion: (callback) ->
    @emitter.on 'did-fail-assertion', callback

  ###
  Section: Atom Details
  ###

  # Public: Returns a {Boolean} that is `true` if the current window is in development mode.
  inDevMode: ->
    @devMode ?= @getLoadSettings().devMode

  # Public: Returns a {Boolean} that is `true` if the current window is in safe mode.
  inSafeMode: ->
    @safeMode ?= @getLoadSettings().safeMode

  # Public: Returns a {Boolean} that is `true` if the current window is running specs.
  inSpecMode: ->
    @specMode ?= @getLoadSettings().isSpec

  # Returns a {Boolean} indicating whether this the first time the window's been
  # loaded.
  isFirstLoad: ->
    @firstLoad ?= @getLoadSettings().firstLoad

  # Public: Get the version of the Atom application.
  #
  # Returns the version text {String}.
  getVersion: ->
    @appVersion ?= @getLoadSettings().appVersion

  # Public: Returns a {Boolean} that is `true` if the current version is an official release.
  isReleasedVersion: ->
    not /\w{7}/.test(@getVersion()) # Check if the release is a 7-character SHA prefix

  # Public: Get the time taken to completely load the current window.
  #
  # This time include things like loading and activating packages, creating
  # DOM elements for the editor, and reading the config.
  #
  # Returns the {Number} of milliseconds taken to load the window or null
  # if the window hasn't finished loading yet.
  getWindowLoadTime: ->
    @loadTime

  # Public: Get the load settings for the current window.
  #
  # Returns an {Object} containing all the load setting key/value pairs.
  getLoadSettings: ->
    getWindowLoadSettings()

  ###
  Section: Managing The Atom Window
  ###

  # Essential: Open a new Atom window using the given options.
  #
  # Calling this method without an options parameter will open a prompt to pick
  # a file/folder to open in the new window.
  #
  # * `params` An {Object} with the following keys:
  #   * `pathsToOpen`  An {Array} of {String} paths to open.
  #   * `newWindow` A {Boolean}, true to always open a new window instead of
  #     reusing existing windows depending on the paths to open.
  #   * `devMode` A {Boolean}, true to open the window in development mode.
  #     Development mode loads the Atom source from the locally cloned
  #     repository and also loads all the packages in ~/.atom/dev/packages
  #   * `safeMode` A {Boolean}, true to open the window in safe mode. Safe
  #     mode prevents all packages installed to ~/.atom/packages from loading.
  open: (params) ->
    @applicationDelegate.open(params)

  # Extended: Prompt the user to select one or more folders.
  #
  # * `callback` A {Function} to call once the user has confirmed the selection.
  #   * `paths` An {Array} of {String} paths that the user selected, or `null`
  #     if the user dismissed the dialog.
  pickFolder: (callback) ->
    @applicationDelegate.pickFolder(callback)

  # Essential: Close the current window.
  close: ->
    @applicationDelegate.closeWindow()

  # Essential: Get the size of current window.
  #
  # Returns an {Object} in the format `{width: 1000, height: 700}`
  getSize: ->
    @applicationDelegate.getWindowSize()

  # Essential: Set the size of current window.
  #
  # * `width` The {Number} of pixels.
  # * `height` The {Number} of pixels.
  setSize: (width, height) ->
    @applicationDelegate.setWindowSize(width, height)

  # Essential: Get the position of current window.
  #
  # Returns an {Object} in the format `{x: 10, y: 20}`
  getPosition: ->
    @applicationDelegate.getWindowPosition()

  # Essential: Set the position of current window.
  #
  # * `x` The {Number} of pixels.
  # * `y` The {Number} of pixels.
  setPosition: (x, y) ->
    @applicationDelegate.setWindowPosition(x, y)

  # Extended: Get the current window
  getCurrentWindow: ->
    @applicationDelegate.getCurrentWindow()

  # Extended: Move current window to the center of the screen.
  center: ->
    @applicationDelegate.centerWindow()

  # Extended: Focus the current window.
  focus: ->
    @applicationDelegate.focusWindow()
    @window.focus()

  # Extended: Show the current window.
  show: ->
    @applicationDelegate.showWindow()

  # Extended: Hide the current window.
  hide: ->
    @applicationDelegate.hideWindow()

  # Extended: Reload the current window.
  reload: ->
    @applicationDelegate.restartWindow()

  # Extended: Returns a {Boolean} that is `true` if the current window is maximized.
  isMaximized: ->
    @applicationDelegate.isWindowMaximized()

  maximize: ->
    @applicationDelegate.maximizeWindow()

  # Extended: Returns a {Boolean} that is `true` if the current window is in full screen mode.
  isFullScreen: ->
    @applicationDelegate.isWindowFullScreen()

  # Extended: Set the full screen state of the current window.
  setFullScreen: (fullScreen=false) ->
    @applicationDelegate.setWindowFullScreen(fullScreen)
    if fullScreen
      @document.body.classList.add("fullscreen")
    else
      @document.body.classList.remove("fullscreen")

  # Extended: Toggle the full screen state of the current window.
  toggleFullScreen: ->
    @setFullScreen(not @isFullScreen())

  # Restore the window to its previous dimensions and show it.
  #
  # Also restores the full screen and maximized state on the next tick to
  # prevent resize glitches.
  displayWindow: ->
    dimensions = @restoreWindowDimensions()
    @show()
    @focus()

    setImmediate =>
      @setFullScreen(true) if @workspace?.fullScreen
      @maximize() if dimensions?.maximized and process.platform isnt 'darwin'

      if @isFirstLoad()
        loadSettings = getWindowLoadSettings()
        loadSettings.firstLoad = false
        setWindowLoadSettings(loadSettings)

  # Get the dimensions of this window.
  #
  # Returns an {Object} with the following keys:
  #   * `x`      The window's x-position {Number}.
  #   * `y`      The window's y-position {Number}.
  #   * `width`  The window's width {Number}.
  #   * `height` The window's height {Number}.
  getWindowDimensions: ->
    browserWindow = @getCurrentWindow()
    [x, y] = browserWindow.getPosition()
    [width, height] = browserWindow.getSize()
    maximized = browserWindow.isMaximized()
    {x, y, width, height, maximized}

  # Set the dimensions of the window.
  #
  # The window will be centered if either the x or y coordinate is not set
  # in the dimensions parameter. If x or y are omitted the window will be
  # centered. If height or width are omitted only the position will be changed.
  #
  # * `dimensions` An {Object} with the following keys:
  #   * `x` The new x coordinate.
  #   * `y` The new y coordinate.
  #   * `width` The new width.
  #   * `height` The new height.
  setWindowDimensions: ({x, y, width, height}) ->
    if width? and height?
      @setSize(width, height)
    if x? and y?
      @setPosition(x, y)
    else
      @center()

  # Returns true if the dimensions are useable, false if they should be ignored.
  # Work around for https://github.com/atom/atom-shell/issues/473
  isValidDimensions: ({x, y, width, height}={}) ->
    width > 0 and height > 0 and x + width > 0 and y + height > 0

  storeDefaultWindowDimensions: ->
    dimensions = @getWindowDimensions()
    if @isValidDimensions(dimensions)
      localStorage.setItem("defaultWindowDimensions", JSON.stringify(dimensions))

  getDefaultWindowDimensions: ->
    {windowDimensions} = @getLoadSettings()
    return windowDimensions if windowDimensions?

    dimensions = null
    try
      dimensions = JSON.parse(localStorage.getItem("defaultWindowDimensions"))
    catch error
      console.warn "Error parsing default window dimensions", error
      localStorage.removeItem("defaultWindowDimensions")

    if @isValidDimensions(dimensions)
      dimensions
    else
      {width, height} = @applicationDelegate.getPrimaryDisplayWorkAreaSize()
      {x: 0, y: 0, width: Math.min(1024, width), height}

  restoreWindowDimensions: ->
<<<<<<< HEAD
    dimensions = @windowDimensions
=======
    dimensions = null

    # The first time the window's loaded we want to use the default dimensions.
    # But after that, e.g., when the window's been reloaded, we want to use the
    # dimensions we've saved for it.
    if not @isFirstLoad()
      dimensions = @state.windowDimensions

>>>>>>> 99a7158d
    unless @isValidDimensions(dimensions)
      dimensions = @getDefaultWindowDimensions()
    @setWindowDimensions(dimensions)
    dimensions

  storeWindowDimensions: ->
    dimensions = @getWindowDimensions()
    @windowDimensions = dimensions if @isValidDimensions(dimensions)

  storeWindowBackground: ->
    return if @inSpecMode()

    workspaceElement = @views.getView(@workspace)
    backgroundColor = @window.getComputedStyle(workspaceElement)['background-color']
    @window.localStorage.setItem('atom:window-background-color', backgroundColor)

  # Call this method when establishing a real application window.
  startEditorWindow: ->
    @commandInstaller.installAtomCommand false, (error) ->
      console.warn error.message if error?
    @commandInstaller.installApmCommand false, (error) ->
      console.warn error.message if error?

    @disposables.add(@applicationDelegate.onDidOpenLocations(@openLocations.bind(this)))
    @disposables.add(@applicationDelegate.onApplicationMenuCommand(@dispatchApplicationMenuCommand.bind(this)))
    @disposables.add(@applicationDelegate.onContextMenuCommand(@dispatchContextMenuCommand.bind(this)))
    @listenForUpdates()

    @registerDefaultTargetForKeymaps()

    @packages.loadPackages()
<<<<<<< HEAD
    @loadState().then =>
      @document.body.appendChild(@views.getView(@workspace))
=======

    @document.body.appendChild(@views.getView(@workspace))
>>>>>>> 99a7158d

      @watchProjectPath()

      @packages.activate()
      @keymaps.loadUserKeymap()
      @requireUserInitScript() unless @getLoadSettings().safeMode

      @menu.update()

      @openInitialEmptyEditorIfNecessary()

  serialize: ->
    version: @constructor.version
    project: @project.serialize()
    workspace: @workspace.serialize()
    packageStates: @packages.serialize()
    grammars: {grammarOverridesByPath: @grammars.grammarOverridesByPath}
    fullScreen: @isFullScreen()
    windowDimensions: @windowDimensions

  unloadEditorWindow: ->
    return if not @project

    @storeWindowBackground()
    @packages.deactivatePackages()
    @saveBlobStoreSync()

  openInitialEmptyEditorIfNecessary: ->
    return unless @config.get('core.openEmptyEditorOnStart')
    if @getLoadSettings().initialPaths?.length is 0 and @workspace.getPaneItems().length is 0
      @workspace.open(null)

  installUncaughtErrorHandler: ->
    @previousWindowErrorHandler = @window.onerror
    @window.onerror = =>
      @lastUncaughtError = Array::slice.call(arguments)
      [message, url, line, column, originalError] = @lastUncaughtError

      {line, column} = mapSourcePosition({source: url, line, column})

      eventObject = {message, url, line, column, originalError}

      openDevTools = true
      eventObject.preventDefault = -> openDevTools = false

      @emitter.emit 'will-throw-error', eventObject

      if openDevTools
        @openDevTools().then => @executeJavaScriptInDevTools('DevToolsAPI.showConsole()')

      @emitter.emit 'did-throw-error', {message, url, line, column, originalError}

  uninstallUncaughtErrorHandler: ->
    @window.onerror = @previousWindowErrorHandler

  installWindowEventHandler: ->
    @windowEventHandler = new WindowEventHandler({atomEnvironment: this, @applicationDelegate, @window, @document})

  uninstallWindowEventHandler: ->
    @windowEventHandler?.unsubscribe()

  ###
  Section: Messaging the User
  ###

  # Essential: Visually and audibly trigger a beep.
  beep: ->
    @applicationDelegate.playBeepSound() if @config.get('core.audioBeep')
    @emitter.emit 'did-beep'

  # Essential: A flexible way to open a dialog akin to an alert dialog.
  #
  # ## Examples
  #
  # ```coffee
  # atom.confirm
  #   message: 'How you feeling?'
  #   detailedMessage: 'Be honest.'
  #   buttons:
  #     Good: -> window.alert('good to hear')
  #     Bad: -> window.alert('bummer')
  # ```
  #
  # * `options` An {Object} with the following keys:
  #   * `message` The {String} message to display.
  #   * `detailedMessage` (optional) The {String} detailed message to display.
  #   * `buttons` (optional) Either an array of strings or an object where keys are
  #     button names and the values are callbacks to invoke when clicked.
  #
  # Returns the chosen button index {Number} if the buttons option was an array.
  confirm: (params={}) ->
    @applicationDelegate.confirm(params)

  ###
  Section: Managing the Dev Tools
  ###

  # Extended: Open the dev tools for the current window.
  #
  # Returns a {Promise} that resolves when the DevTools have been opened.
  openDevTools: ->
    @applicationDelegate.openWindowDevTools()

  # Extended: Toggle the visibility of the dev tools for the current window.
  #
  # Returns a {Promise} that resolves when the DevTools have been opened or
  # closed.
  toggleDevTools: ->
    @applicationDelegate.toggleWindowDevTools()

  # Extended: Execute code in dev tools.
  executeJavaScriptInDevTools: (code) ->
    @applicationDelegate.executeJavaScriptInWindowDevTools(code)

  ###
  Section: Private
  ###

  assert: (condition, message, callback) ->
    return true if condition

    error = new Error("Assertion failed: #{message}")
    Error.captureStackTrace(error, @assert)
    callback?(error)

    @emitter.emit 'did-fail-assertion', error

    false

  loadThemes: ->
    @themes.load()

  # Notify the browser project of the window's current project path
  watchProjectPath: ->
    @disposables.add @project.onDidChangePaths =>
      @applicationDelegate.setRepresentedDirectoryPaths(@project.getPaths())

  setDocumentEdited: (edited) ->
    @applicationDelegate.setWindowDocumentEdited?(edited)

  setRepresentedFilename: (filename) ->
    @applicationDelegate.setWindowRepresentedFilename?(filename)

  addProjectFolder: ->
    @pickFolder (selectedPaths = []) =>
      @project.addPath(selectedPath) for selectedPath in selectedPaths

  showSaveDialog: (callback) ->
    callback(showSaveDialogSync())

  showSaveDialogSync: (options={}) ->
    @applicationDelegate.showSaveDialog(options)

  saveBlobStoreSync: ->
    return unless @enablePersistence

    @blobStore.save()

  saveState: ->
    return Promise.resolve() unless @enablePersistence
    state = @serialize()

    if storageKey = @getStateKey(@project?.getPaths())
      @stateStore.save(storageKey, state)
    else
      @getCurrentWindow().loadSettings.windowState = JSON.stringify(state)
      Promise.resolve()

  loadState: ->
    return Promise.resolve() unless @enablePersistence

    startTime = Date.now()

    statePromise = null
    if stateKey = @getStateKey(@getLoadSettings().initialPaths)
      statePromise = @stateStore.load(stateKey)

    if not statePromise? and windowState = @getLoadSettings().windowState
      try
        statePromise = Promise.resolve(JSON.parse(@getLoadSettings().windowState))
      catch error
        console.warn "Error parsing window state: #{statePath} #{error.stack}", error

    if statePromise?
      statePromise.then (state) =>
        @deserializeTimings.atom = Date.now() - startTime
        @deserialize(state) if state?
    else
      Promise.resolve()

  deserialize: (state) ->
    if grammarOverridesByPath = state.grammars?.grammarOverridesByPath
      @grammars.grammarOverridesByPath = grammarOverridesByPath

    @setFullScreen(state.fullScreen)

    @packages.packageStates = state.packageStates ? {}

    startTime = Date.now()
    @project.deserialize(state.project, @deserializers) if state.project?
    @deserializeTimings.project = Date.now() - startTime

    startTime = Date.now()
    @workspace.deserialize(state.workspace, @deserializers) if state.workspace?
    @deserializeTimings.workspace = Date.now() - startTime

  getStateKey: (paths) ->
    if paths?.length > 0
      sha1 = crypto.createHash('sha1').update(paths.slice().sort().join("\n")).digest('hex')
      "editor-#{sha1}"
    else
      null

  getConfigDirPath: ->
    @configDirPath ?= process.env.ATOM_HOME

  getUserInitScriptPath: ->
    initScriptPath = fs.resolve(@getConfigDirPath(), 'init', ['js', 'coffee'])
    initScriptPath ? path.join(@getConfigDirPath(), 'init.coffee')

  requireUserInitScript: ->
    if userInitScriptPath = @getUserInitScriptPath()
      try
        require(userInitScriptPath) if fs.isFileSync(userInitScriptPath)
      catch error
        @notifications.addError "Failed to load `#{userInitScriptPath}`",
          detail: error.message
          dismissable: true

  onUpdateAvailable: (callback) ->
    @emitter.on 'update-available', callback

  updateAvailable: (details) ->
    @emitter.emit 'update-available', details

  listenForUpdates: ->
    @disposables.add(@applicationDelegate.onUpdateAvailable(@updateAvailable.bind(this)))

  setBodyPlatformClass: ->
    @document.body.classList.add("platform-#{process.platform}")

  setAutoHideMenuBar: (autoHide) ->
    @applicationDelegate.setAutoHideWindowMenuBar(autoHide)
    @applicationDelegate.setWindowMenuBarVisibility(not autoHide)

  dispatchApplicationMenuCommand: (command, arg) ->
    activeElement = @document.activeElement
    # Use the workspace element if body has focus
    if activeElement is @document.body and workspaceElement = @views.getView(@workspace)
      activeElement = workspaceElement
    @commands.dispatch(activeElement, command, arg)

  dispatchContextMenuCommand: (command, args...) ->
    @commands.dispatch(@contextMenu.activeElement, command, args)

  openLocations: (locations) ->
    needsProjectPaths = @project?.getPaths().length is 0

    for {pathToOpen, initialLine, initialColumn} in locations
      if pathToOpen? and needsProjectPaths
        if fs.existsSync(pathToOpen)
          @project.addPath(pathToOpen)
        else if fs.existsSync(path.dirname(pathToOpen))
          @project.addPath(path.dirname(pathToOpen))
        else
          @project.addPath(pathToOpen)

      unless fs.isDirectorySync(pathToOpen)
        @workspace?.open(pathToOpen, {initialLine, initialColumn})

    return

# Preserve this deprecation until 2.0. Sorry. Should have removed Q sooner.
Promise.prototype.done = (callback) ->
  deprecate("Atom now uses ES6 Promises instead of Q. Call promise.then instead of promise.done")
  @then(callback)<|MERGE_RESOLUTION|>--- conflicted
+++ resolved
@@ -10,13 +10,8 @@
 Model = require './model'
 WindowEventHandler = require './window-event-handler'
 StylesElement = require './styles-element'
-<<<<<<< HEAD
 StateStore = require './state-store'
-{getWindowLoadSettings} = require './window-load-settings-helpers'
-=======
-StorageFolder = require './storage-folder'
 {getWindowLoadSettings, setWindowLoadSettings} = require './window-load-settings-helpers'
->>>>>>> 99a7158d
 registerDefaultCommands = require './register-default-commands'
 
 DeserializerManager = require './deserializer-manager'
@@ -614,9 +609,6 @@
       {x: 0, y: 0, width: Math.min(1024, width), height}
 
   restoreWindowDimensions: ->
-<<<<<<< HEAD
-    dimensions = @windowDimensions
-=======
     dimensions = null
 
     # The first time the window's loaded we want to use the default dimensions.
@@ -625,7 +617,6 @@
     if not @isFirstLoad()
       dimensions = @state.windowDimensions
 
->>>>>>> 99a7158d
     unless @isValidDimensions(dimensions)
       dimensions = @getDefaultWindowDimensions()
     @setWindowDimensions(dimensions)
@@ -657,13 +648,8 @@
     @registerDefaultTargetForKeymaps()
 
     @packages.loadPackages()
-<<<<<<< HEAD
     @loadState().then =>
       @document.body.appendChild(@views.getView(@workspace))
-=======
-
-    @document.body.appendChild(@views.getView(@workspace))
->>>>>>> 99a7158d
 
       @watchProjectPath()
 
