--- conflicted
+++ resolved
@@ -243,25 +243,7 @@
 
       atomEnvironment.destroy()
 
-<<<<<<< HEAD
-=======
   describe "::destroy()", ->
-    it "unsubscribes from all buffers", ->
-      atomEnvironment = new AtomEnvironment({applicationDelegate: atom.applicationDelegate, window, document})
-
-      waitsForPromise ->
-        atomEnvironment.workspace.open("sample.js")
-
-      runs ->
-        buffer = atomEnvironment.workspace.getActivePaneItem().buffer
-        pane = atomEnvironment.workspace.getActivePane()
-        pane.splitRight(copyActiveItem: true)
-        expect(atomEnvironment.workspace.getTextEditors().length).toBe 2
-
-        atomEnvironment.destroy()
-
-        expect(buffer.getSubscriptionCount()).toBe 0
-
     it "does not throw exceptions when unsubscribing from ipc events (regression)", ->
       configDirPath = temp.mkdirSync()
       fakeDocument = {
@@ -276,7 +258,6 @@
       atomEnvironment.unloadEditorWindow()
       atomEnvironment.destroy()
 
->>>>>>> b0fda338
   describe "::openLocations(locations) (called via IPC from browser process)", ->
     beforeEach ->
       spyOn(atom.workspace, 'open')
